--- conflicted
+++ resolved
@@ -14,20 +14,10 @@
 import urllib
 
 sys.path.insert(0, '/usr/local/munki')
-<<<<<<< HEAD
 from munkilib import FoundationPlist
 from Foundation import (kCFPreferencesAnyUser, kCFPreferencesCurrentHost, CFPreferencesSetValue,
                         CFPreferencesAppSynchronize, CFPreferencesCopyAppValue, NSDate, NSArray,
                         NSDictionary, NSData)
-=======
-from munkilib import FoundationPlist, munkicommon
-from Foundation import kCFPreferencesAnyUser, \
-    kCFPreferencesCurrentHost, \
-    CFPreferencesSetValue, \
-    CFPreferencesAppSynchronize, \
-    CFPreferencesCopyAppValue, \
-    NSDate, NSArray
->>>>>>> 3d131e94
 
 
 BUNDLE_ID = 'com.github.salopensource.sal'
@@ -95,53 +85,8 @@
     return pref_value
 
 
-<<<<<<< HEAD
 def python_script_running(scriptname):
     """Tests if a script is running.
-=======
-def get_managed_install_report():
-    """Return Munki ManagedInstallsReport.plist as a plist dict.
-
-    Returns:
-        ManagedInstalls report for last Munki run as a plist
-        dict, or an empty dict.
-    """
-    # Checks munki preferences to see where the install directory is set to.
-    managed_install_dir = munkicommon.pref('ManagedInstallDir')
-
-    # set the paths based on munki's configuration.
-    managed_install_report = os.path.join(
-        managed_install_dir, 'ManagedInstallReport.plist')
-
-    munkicommon.display_debug2(
-        "Looking for munki's ManagedInstallReport.plist at {} ...".format(
-            managed_install_report))
-    try:
-        munki_report = FoundationPlist.readPlist(managed_install_report)
-    except FoundationPlist.FoundationPlistException:
-        munki_report = {}
-
-    if 'MachineInfo' not in munki_report:
-        munki_report['MachineInfo'] = {}
-
-    munkicommon.display_debug2('ManagedInstallReport.plist:')
-    munkicommon.display_debug2(format_plist(munki_report))
-
-    return munki_report
-
-
-def format_plist(plist):
-    """Format a plist as a string for debug output."""
-    # For now, just dump it.
-    return FoundationPlist.writePlistToString(plist)
-
-
-def pythonScriptRunning(scriptname):
-    """
-    Tests if a script is running. If it is found running, it will try
-    up to two more times to see if it has exited.
-    """
->>>>>>> 3d131e94
 
     If it is found running, it will try up to two more times to see if it has exited.
     """
