--- conflicted
+++ resolved
@@ -55,15 +55,9 @@
 
 def curl(url, data=None):
     if data:
-<<<<<<< HEAD
-        cmd = ['/usr/bin/curl','--max-time','10','--connect-timeout', '10', '--data', data, url]
-    else:
-        cmd = ['/usr/bin/curl','--max-time','10', '--connect-timeout', '10', url]
-=======
         cmd = ['/usr/bin/curl','--max-time','8', '--connect-timeout', '2', '--data', data, url]
     else:
         cmd = ['/usr/bin/curl','--max-time','4', '--connect-timeout', '2', url]
->>>>>>> 181e5296
     task = subprocess.Popen(cmd, stdout=subprocess.PIPE, stderr=subprocess.PIPE)
     (stdout, stderr) = task.communicate()
     if task.returncode == 0:
